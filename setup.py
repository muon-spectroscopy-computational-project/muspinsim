--- conflicted
+++ resolved
@@ -35,11 +35,7 @@
         "Topic :: Scientific/Engineering :: Physics",
         "Topic :: Scientific/Engineering :: Information Analysis",
     ],
-<<<<<<< HEAD
-    install_requires=["numpy", "scipy", "soprano", "lark", "Cython"],
-=======
-    install_requires=["numpy", "scipy", "soprano", "lark", "qutip"],
->>>>>>> 4e735f53
+    install_requires=["numpy", "scipy", "soprano", "lark", "qutip", "Cython"],
     extras_require={
         "docs": ["mkdocs", "pymdown-extensions"],
         "dev": ["flake8", "black>=22.3.0", "pytest", "pre-commit"],
