--- conflicted
+++ resolved
@@ -108,12 +108,8 @@
         for v in self._variables:
             if v not in self._all_variables:
                 raise LarkExpressionError(
-<<<<<<< HEAD
-                    "Invalid variable: '{0}', valid variables are ['{1}']".format(
-=======
                     "Invalid variable/constant: '{0}', "
                     "valid variables/constants are ['{1}']".format(
->>>>>>> 0e049435
                         v, "', '".join(self._all_variables)
                     )
                 )
