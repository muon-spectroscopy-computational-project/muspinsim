--- conflicted
+++ resolved
@@ -6,10 +6,7 @@
 import numpy as np
 import scipy.constants as cnst
 from qutip import sigmax, sigmay, sigmaz
-<<<<<<< HEAD
 from ase.quaternions import Quaternion
-=======
->>>>>>> 4e735f53
 
 from muspinsim.celio import CelioHamiltonian
 from muspinsim.constants import MU_TAU
@@ -399,24 +396,6 @@
         H = self.Htot
 
         if cfg_snap.y == "asymmetry":
-<<<<<<< HEAD
-            if self._T_inf_speedup:
-                other_spins = list(range(0, len(self._system.spins)))
-                other_spins.remove(self._system.muon_index)
-                other_dimension = np.prod(
-                    [self._system.dimension[i] for i in other_spins]
-                )
-
-                sigma_mu = self._system.muon_operator(self.p, include_only_muon=True)
-
-                data = H.fast_evolve(sigma_mu, cfg_snap.t, other_dimension)
-            else:
-                data = H.evolve(
-                    self.rho0,
-                    cfg_snap.t,
-                    operators=[S],
-                )[:, 0]
-=======
             # Use faster more approximate method of Celio's if requested
             if isinstance(H, CelioHamiltonian) and self.config.celio_averages:
                 # Ensure the system is valid for its use
@@ -433,8 +412,20 @@
 
                 data = H.fast_evolve(sigma_mu, cfg_snap.t, self.config.celio_averages)
             else:
-                data = H.evolve(self.rho0, cfg_snap.t, operators=[S])[:, 0]
->>>>>>> 4e735f53
+                if self._T_inf_speedup:
+                    other_spins = list(range(0, len(self._system.spins)))
+                    other_spins.remove(self._system.muon_index)
+                    other_dimension = np.prod(
+                        [self._system.dimension[i] for i in other_spins]
+                    )
+
+                    sigma_mu = self._system.muon_operator(
+                        self.p, include_only_muon=True
+                    )
+
+                    data = H.fast_evolve(sigma_mu, cfg_snap.t, other_dimension)
+                else:
+                    data = H.evolve(self.rho0, cfg_snap.t, operators=[S])[:, 0]
         elif cfg_snap.y == "integral":
             data = H.integrate_decaying(self.rho0, MU_TAU, operators=[S])[0] / MU_TAU
 
