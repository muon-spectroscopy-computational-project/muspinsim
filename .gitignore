--- conflicted
+++ resolved
@@ -141,10 +141,8 @@
 # Visual Studio Code settings
 .vscode
 
-<<<<<<< HEAD
-# Cython generated C code
-muspinsim/*.c
-=======
 # Local file generated in testing
 muspinsim.dat
->>>>>>> 4e735f53
+
+# Cython generated C code
+muspinsim/*.c